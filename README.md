--- conflicted
+++ resolved
@@ -44,7 +44,6 @@
   Use in conjunction with SigLIP Vision to perform zero-shot learning or semantic
   searching of images with textual descriptions.
 
-<<<<<<< HEAD
 ## Translation
 Machine translation models translate source text from one language to another. This is
 an age-old application of neural networks. Unfortunately, that history seems to cause
@@ -69,7 +68,7 @@
   Machine translation model that utilizes just the Text-to-Text portion of the
   SeamlessM4T model. Future models will include its predecessor No Language Left
   Behind (NLLB).
-=======
+
 ## Running Tasks
 Running tasks is orchestrated by using [Taskfile.dev](https://taskfile.dev/)
 
@@ -142,5 +141,4 @@
 task triton-start
 # Tail logs of running containr
 docker logs -f $(docker ps -q --filter "name=triton-inference-server")
-```
->>>>>>> b35825a0
+```